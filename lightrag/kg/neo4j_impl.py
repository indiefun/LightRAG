--- conflicted
+++ resolved
@@ -55,17 +55,11 @@
         PASSWORD = os.environ.get(
             "NEO4J_PASSWORD", config.get("neo4j", "password", fallback=None)
         )
-<<<<<<< HEAD
-        MAX_CONNECTION_POOL_SIZE = os.environ.get(
-            "NEO4J_MAX_CONNECTION_POOL_SIZE",
-            config.get("neo4j", "connection_pool_size", fallback=800),
-=======
         MAX_CONNECTION_POOL_SIZE = int(
             os.environ.get(
                 "NEO4J_MAX_CONNECTION_POOL_SIZE",
                 config.get("neo4j", "connection_pool_size", fallback=800),
             )
->>>>>>> 2f4c028f
         )
         DATABASE = os.environ.get(
             "NEO4J_DATABASE", re.sub(r"[^a-zA-Z0-9-]", "-", namespace)
