--- conflicted
+++ resolved
@@ -156,14 +156,10 @@
         "maxQueryDepth": "أقصى عمق للاستعلام",
         "maxNodes": "الحد الأقصى للعقد",
         "maxLayoutIterations": "أقصى تكرارات التخطيط",
-<<<<<<< HEAD
         "resetToDefault": "إعادة التعيين إلى الافتراضي",
+        "edgeSizeRange": "نطاق حجم الحافة",
         "depth": "D",
         "max": "Max",
-=======
-        "edgeSizeRange": "نطاق حجم الحافة",
-        "depth": "العمق",
->>>>>>> e04670d8
         "degree": "الدرجة",
         "apiKey": "مفتاح واجهة برمجة التطبيقات",
         "enterYourAPIkey": "أدخل مفتاح واجهة برمجة التطبيقات الخاص بك",
